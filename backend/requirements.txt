--- conflicted
+++ resolved
@@ -41,10 +41,7 @@
 # OpenAI
 openai>=1.1.1
 
-<<<<<<< HEAD
 # Date handling
 python-dateutil>=2.8.2
-=======
 # dotenv
-dotenv>=0.9.9
->>>>>>> d3d4a6dc
+dotenv>=0.9.9