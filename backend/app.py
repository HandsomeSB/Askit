# app.py - Main application entry point with session architecture
from fastapi import FastAPI, UploadFile, File, Form, HTTPException, Request, Depends, Header
from fastapi.middleware.cors import CORSMiddleware
from fastapi.security import OAuth2AuthorizationCodeBearer
from starlette.middleware.sessions import SessionMiddleware
from pydantic import BaseModel
from typing import List, Optional, Dict, Any
import uvicorn
import os
import secrets
import json
import time
from dotenv import load_dotenv
from google_auth_oauthlib.flow import InstalledAppFlow
# Rename the imported Request to avoid conflict
from google.auth.transport.requests import Request as GoogleAuthRequest
from google.oauth2.credentials import Credentials
from googleapiclient.discovery import build

# Load environment variables from .env file
load_dotenv()

from document_processor import DocumentProcessor
from indexer import DocumentIndexer
from query_engine import EnhancedQueryEngine

app = FastAPI(title="Document Retrieval System")

# Add CORS middleware
app.add_middleware(
    CORSMiddleware,
    allow_origins=["http://localhost:3000"],  # Frontend URL
    allow_credentials=True,
    allow_methods=["*"],
    allow_headers=["*"],
)
# Add session middleware
SESSION_SECRET_KEY = os.getenv("SESSION_SECRET_KEY")
if not SESSION_SECRET_KEY:
    # Generate a temporary secret key for development only
    # In production, this should be set in environment variables
    SESSION_SECRET_KEY = secrets.token_hex(32)
    print(f"WARNING: Using temporary session key: {SESSION_SECRET_KEY}")
    print("Set SESSION_SECRET_KEY in environment for production")

app.add_middleware(
    SessionMiddleware,
    secret_key=SESSION_SECRET_KEY,
    max_age=3600,  # 1 hour session timeout
    same_site="lax",  # Important for cross-site requests
    https_only=False,  # Set to True in production with HTTPS
)

# Store for temporary auth states
auth_states = {}

# Initialize components
try:
    document_processor = DocumentProcessor()
    document_indexer = DocumentIndexer()
    query_engine = EnhancedQueryEngine()
    print("Successfully initialized all components")
except Exception as e:
    print(f"Error initializing components: {str(e)}")
    import traceback
    traceback.print_exc()
    # We'll initialize them as None and handle it in the endpoints
    document_processor = None
    document_indexer = None
    query_engine = None


class QueryRequest(BaseModel):
    query: str
    folder_id: Optional[str] = None


class QueryResponse(BaseModel):
    answer: str
    sources: List[Dict[str, Any]]


class ProcessFolderRequest(BaseModel):
    folder_id: str


# OAuth Endpoints for Frontend Authentication Flow
@app.get("/api/auth/google-url")
async def get_auth_url(request: Request):
    """Generate Google OAuth URL for frontend to redirect to"""
    # Generate a random state token to prevent CSRF attacks
    state = secrets.token_urlsafe(16)
    
    # Store state with timestamp (for expiration)
    auth_states[state] = {"created_at": time.time()}
    
    # Clean up expired states (older than 10 minutes)
    current_time = time.time()
    expired_states = [s for s in auth_states if current_time - auth_states[s]["created_at"] > 600]
    for s in expired_states:
        del auth_states[s]
    
    # Create OAuth flow with redirect to frontend
    flow = InstalledAppFlow.from_client_secrets_file(
        "credentials.json",
        scopes=[
            "openid",
            "https://www.googleapis.com/auth/drive.readonly",
            "https://www.googleapis.com/auth/userinfo.profile",
            "https://www.googleapis.com/auth/userinfo.email"
        ],
        redirect_uri="http://localhost:3000/auth/callback"  # Frontend URL
    )
    
    # Get authorization URL with state parameter
    auth_url, _ = flow.authorization_url(
        access_type="offline",
        state=state,
        include_granted_scopes="true",
        prompt="consent"
    )
    
    return {"url": auth_url, "state": state}


@app.post("/api/auth/google-callback")
async def auth_callback(request: Request):
    """Handle OAuth callback from frontend"""
    body = await request.json()
    code = body.get("code")
    state = body.get("state")

        # Verify state to prevent CSRF
    if state not in auth_states:
        raise HTTPException(status_code=400, detail="Invalid or expired state parameter")

    if not code or not state:
        raise HTTPException(status_code=400, detail="Missing required parameters (code or state)")
    
    # Clean up state
    del auth_states[state]
    
    # Create flow with same redirect URI
    flow = InstalledAppFlow.from_client_secrets_file(
        "credentials.json",
        scopes=[
            "openid",
            "https://www.googleapis.com/auth/drive.readonly",
            "https://www.googleapis.com/auth/userinfo.profile",
            "https://www.googleapis.com/auth/userinfo.email"
        ],
        redirect_uri="http://localhost:3000/auth/callback"  # Frontend URL
    )
    
    # Exchange authorization code for tokens
    try:
        flow.fetch_token(code=code)
        credentials = flow.credentials
        
        # Store credentials in session
        request.session["credentials"] = credentials.to_json()

        # Extract user info
        user_info_service = build("oauth2", "v2", credentials=credentials)
        user_info = user_info_service.userinfo().get().execute()
        
        # Store user ID and email in session
        request.session["user_id"] = user_info["id"]
        request.session["email"] = user_info["email"]
        
        # Generate a session ID for the frontend
        session_id = secrets.token_urlsafe(32)
        request.session["session_id"] = session_id

        print(request.session.get("user_id"))
        print(request.session.get("email"))
        
        return {"session_id": session_id, "success": True}
    except Exception as e:
        raise HTTPException(status_code=400, detail=f"Failed to exchange auth code: {str(e)}")


# Dependency to get drive service with user credentials
async def get_drive_service(request: Request):
    """Get Google Drive service for authenticated user"""
    credentials_json = request.session.get("credentials")
    if not credentials_json:
        raise HTTPException(status_code=401, detail="Not authenticated with Google Drive")
    
    try:
        credentials_info = json.loads(credentials_json)
        credentials = Credentials.from_authorized_user_info(credentials_info)
        
        # Check if credentials expired and refresh if needed
        if credentials.expired and credentials.refresh_token:
            credentials.refresh(GoogleAuthRequest())
            # Update session with refreshed credentials
            request.session["credentials"] = credentials.to_json()
        
        # Build and return the drive service
        drive_service = build("drive", "v3", credentials=credentials)
        return drive_service
    except Exception as e:
        raise HTTPException(status_code=401, detail=f"Authentication error: {str(e)}")


@app.post("/api/process-folder")
async def process_folder(request: Request):
    """
    Process all files in a Google Drive folder and create an index.
    Uses the authenticated user's credentials.
    """
    try:
        # Get the authenticated user's drive service
        drive_service = await get_drive_service(request)
        
        request_body = await request.json()

        if not request_body.folder_id:
            raise HTTPException(status_code=400, detail="folder_id is required")
        
        # Create a DocumentProcessor with the user's drive service
        user_document_processor = DocumentProcessor(drive_service=drive_service)
        
        # Get all files from the folder
        try:
<<<<<<< HEAD
            files = user_document_processor.get_files_from_drive(folder_request.folder_id)
            if not files:
                raise HTTPException(
                    status_code=400,
                    detail="No files found in the specified folder"
                )
=======
            files = user_document_processor.get_files_from_drive(request_body.folder_id)
>>>>>>> e0756ce7
        except Exception as drive_error:
            print(f"Error accessing Google Drive: {str(drive_error)}")
            import traceback
            print(traceback.format_exc())
            raise HTTPException(
                status_code=500,
                detail=f"Failed to access Google Drive: {str(drive_error)}",
            )
        
        # Process each file and convert to documents
        documents = []
        failed_files = []
        for file in files:
            try:
                file_documents = user_document_processor.process_file(file)
                if file_documents:
                    documents.extend(file_documents)
                else:
                    failed_files.append(f"{file.get('name', 'unknown')} (no content extracted)")
            except Exception as file_error:
                print(f"Error processing file {file.get('name', 'unknown')}: {str(file_error)}")
                import traceback
                print(traceback.format_exc())
                failed_files.append(f"{file.get('name', 'unknown')} ({str(file_error)})")
                continue
        
        if not documents:
            error_message = "No documents were successfully processed from the folder."
            if failed_files:
                error_message += f" Failed files: {', '.join(failed_files)}"
            raise HTTPException(
                status_code=500,
                detail=error_message
            )
        
        # Store session ID with the documents for user identification
        session_id = request.session.get("session_id", "anonymous")
        for doc in documents:
            doc.metadata["session_id"] = session_id
        
        # Create index from documents
        try:
<<<<<<< HEAD
            index_id = document_indexer.create_index(documents, folder_request.folder_id)
=======
            index_id = document_indexer.create_index(documents, request_body.folder_id, user_id=session_id)
>>>>>>> e0756ce7
        except Exception as index_error:
            print(f"Error creating index: {str(index_error)}")
            import traceback
            print(traceback.format_exc())
            raise HTTPException(
                status_code=500, 
                detail=f"Failed to create index: {str(index_error)}"
            )
        
        response = {
            "status": "success",
            "message": f"Processed {len(files)} files",
            "index_id": index_id,
        }
        
        if failed_files:
            response["failed_files"] = failed_files
            
        return response
        
    except HTTPException:
        raise
    except Exception as e:
        import traceback
        print(f"Unexpected error in process_folder: {str(e)}")
        print(traceback.format_exc())
        raise HTTPException(status_code=500, detail=str(e))


@app.post("/api/query", response_model=QueryResponse)
async def query(request: Request, query_request: QueryRequest):
    """
    Query the system with a question, restricted to a specific folder.
    Uses the authenticated user's session.
    """
    try:
        # Check if authenticated
        session_id = request.session.get("session_id")
        if not session_id:
            raise HTTPException(status_code=401, detail="Not authenticated")
        
        # Check if query engine is initialized
        if query_engine is None:
            raise HTTPException(
                status_code=500,
                detail="Query engine not initialized. Please check server logs for details.",
            )
        
        # Get the answer and sources
        try:
            # Pass user ID (session_id) to restrict queries to user's own indices
            answer, sources = query_engine.query(
                query_request.query, 
                query_request.folder_id
            )
            return QueryResponse(answer=answer, sources=sources)
        except Exception as query_error:
            print(f"Error in query_engine.query: {str(query_error)}")
            import traceback
            traceback.print_exc()
            raise HTTPException(
                status_code=500, detail=f"Error processing query: {str(query_error)}"
            )
            
    except HTTPException:
        raise
    except Exception as e:
        print(f"Unexpected error in query endpoint: {str(e)}")
        import traceback
        traceback.print_exc()
        raise HTTPException(status_code=500, detail=f"Unexpected error: {str(e)}")


@app.get("/api/auth/check")
async def check_auth(request: Request):
    """
    Check if user is authenticated.
    """
    try:
        print(f"Session contents in check_auth: {dict(request.session)}")
        
        credentials_json = request.session.get("credentials")
        if not credentials_json:
            return {"authenticated": False, "reason": "No credentials in session"}
        
        # Try to parse credentials to verify they're valid
        credentials_info = json.loads(credentials_json)
        credentials = Credentials.from_authorized_user_info(credentials_info)
        
        # Return basic user info
        return {
            "authenticated": True,
            "session_id": request.session.get("session_id", "unknown"),
            "expires": credentials.expiry.isoformat() if credentials.expiry else None
        }
    except Exception as e:
        print(f"Error checking authentication: {str(e)}")
        return {"authenticated": False, "error": str(e)}


@app.post("/api/auth/logout")
async def logout(request: Request):
    """
    Log out the current user by clearing their session.
    """
    try:
        # Clear session data
        request.session.clear()
        return {"success": True, "message": "Successfully logged out"}
    except Exception as e:
        raise HTTPException(status_code=500, detail=f"Error during logout: {str(e)}")


@app.get("/api/folders")
async def get_drive_folders(request: Request):
    """
    Get all folders from the authenticated user's Google Drive.
    """
    try:
        # Get the authenticated user's drive service
        drive_service = await get_drive_service(request)
        
        # Get the root folder ID (this is the user's Drive root)
        root_folder_id = "root"
        
        # Query files within the specified folder
        query = f"mimeType='application/vnd.google-apps.folder' and trashed=false"
        
        files = []
        page_token = None
        
        while True:
            response = (
                drive_service.files()
                .list(
                    q=query,
                    spaces="drive",
                    fields="nextPageToken, files(id, name, mimeType)",
                    pageToken=page_token,
                )
                .execute()
            )
            
            files.extend(response.get("files", []))
            page_token = response.get("nextPageToken", None)
            
            if not page_token:
                break
        
        # Format the response
        formatted_folders = [
            {"id": folder["id"], "name": folder["name"]} for folder in files
        ]
        
        return formatted_folders
    except HTTPException:
        raise
    except Exception as e:
        raise HTTPException(status_code=500, detail=str(e))

@app.get("/api/drive/folder-structure")
async def get_folder_structure(request: Request, folder_id: Optional[str] = "root"):
    """
    Retrieve the folder structure from the user's Google Drive,
    starting from the specified folder (or root by default).
    
    Parameters:
    - folder_id: Optional ID of the folder to start traversal from (defaults to root)
    
    Returns a nested structure of folders.
    """
    try:
        # Get the authenticated user's drive service
        drive_service = await get_drive_service(request)
        
        # Function to recursively get folders
        def get_folder_contents(folder_id, depth=0, max_depth=10):
            if depth > max_depth:  # Prevent excessive recursion
                return {"truncated": True, "reason": "Max depth reached"}
                
            # Get all folders in the current folder
            query = f"'{folder_id}' in parents and mimeType='application/vnd.google-apps.folder' and trashed=false"
            
            folders = []
            page_token = None
            
            while True:
                response = (
                    drive_service.files()
                    .list(
                        q=query,
                        spaces="drive",
                        fields="nextPageToken, files(id, name, mimeType)",
                        pageToken=page_token,
                    )
                    .execute()
                )
                
                folders.extend(response.get("files", []))
                page_token = response.get("nextPageToken", None)
                
                if not page_token:
                    break
            
            # Process and organize the results
            result = []
            for folder in folders:
                result.append({
                    "id": folder["id"],
                    "name": folder["name"],
                    "mimeType": folder["mimeType"],
                    "children": get_folder_contents(folder["id"], depth + 1, max_depth)  # Recursively get subfolders
                })
            return result
        
        # Get the folder structure starting from the specified folder_id
        folder_structure = get_folder_contents(folder_id)
        return folder_structure
    except HTTPException:
        raise
    except Exception as e:
        raise HTTPException(status_code=500, detail=str(e))

        

@app.get("/api/drive/file-structure")
async def get_file_structure(request: Request, folder_id: Optional[str] = "root"):
    """
    Retrieve the complete file structure with metadata from the user's Google Drive,
    starting from the specified folder (or root by default).
    
    Parameters:
    - folder_id: Optional ID of the folder to start traversal from (defaults to root)
    
    Returns a nested structure of folders and files with their metadata.
    """
    try:
        # Get the authenticated user's drive service
        drive_service = await get_drive_service(request)
        
        # Function to recursively get files and folders
        def get_folder_contents(folder_id, depth=0, max_depth=10):
            if depth > max_depth:  # Prevent excessive recursion
                return {"truncated": True, "reason": "Max depth reached"}
                
            # Get all files and folders in the current folder
            query = f"'{folder_id}' in parents and trashed=false"
            
            items = []
            page_token = None
            
            while True:
                response = (
                    drive_service.files()
                    .list(
                        q=query,
                        spaces="drive",
                        fields="nextPageToken, files(id, name, mimeType, createdTime, modifiedTime, size, webViewLink, owners, sharingUser, shared, capabilities)",
                        pageToken=page_token,
                    )
                    .execute()
                )
                
                items.extend(response.get("files", []))
                page_token = response.get("nextPageToken", None)
                
                if not page_token:
                    break
            
            # Process and organize the results
            result = []
            for item in items:
                mimeType = item.get("mimeType")
                
                item_data = {
                    "id": item["id"],
                    "name": item["name"],
                    "mimeType": item["mimeType"],
                    "createdTime": item.get("createdTime"),
                    "modifiedTime": item.get("modifiedTime"),
                    "size": item.get("size"),
                    "webViewLink": item.get("webViewLink"),
                    "shared": item.get("shared", False),
                    "permissions": {
                        "canEdit": item.get("capabilities", {}).get("canEdit", False),
                        "canComment": item.get("capabilities", {}).get("canComment", False),
                        "canCopy": item.get("capabilities", {}).get("canCopy", False),
                    }
                }
                
                # Add owner information if available
                if "owners" in item and item["owners"]:
                    owner = item["owners"][0]  # Get the primary owner
                    item_data["owner"] = {
                        "displayName": owner.get("displayName"),
                        "emailAddress": owner.get("emailAddress")
                    }
                
                # For folders, recursively get their contents
                if item["mimeType"] == "application/vnd.google-apps.folder":
                    item_data["type"] = "folder"
                    # Only recurse if we haven't reached max depth
                    if depth < max_depth:
                        item_data["children"] = get_folder_contents(item["id"], depth + 1, max_depth)
                else:
                    item_data["type"] = "file"
                
                result.append(item_data)
            
            return result
        
        # Start the recursive file structure retrieval
        file_structure = get_folder_contents(folder_id)
        
        # Get folder details for the starting folder (if not root)
        folder_details = None
        if folder_id != "root":
            folder_details = drive_service.files().get(
                fileId=folder_id, 
                fields="id, name, mimeType, createdTime, modifiedTime"
            ).execute()
        
        return {
            "folder_id": folder_id,
            "folder_details": folder_details,
            "contents": file_structure
        }
        
    except HTTPException:
        raise
    except Exception as e:
        import traceback
        print(f"Error retrieving file structure: {str(e)}")
        print(traceback.format_exc())
        raise HTTPException(status_code=500, detail=f"Failed to retrieve file structure: {str(e)}")

if __name__ == "__main__":
    uvicorn.run("app:app", host="0.0.0.0", port=8000, reload=True)<|MERGE_RESOLUTION|>--- conflicted
+++ resolved
@@ -224,16 +224,12 @@
         
         # Get all files from the folder
         try:
-<<<<<<< HEAD
             files = user_document_processor.get_files_from_drive(folder_request.folder_id)
             if not files:
                 raise HTTPException(
                     status_code=400,
                     detail="No files found in the specified folder"
                 )
-=======
-            files = user_document_processor.get_files_from_drive(request_body.folder_id)
->>>>>>> e0756ce7
         except Exception as drive_error:
             print(f"Error accessing Google Drive: {str(drive_error)}")
             import traceback
@@ -276,11 +272,7 @@
         
         # Create index from documents
         try:
-<<<<<<< HEAD
             index_id = document_indexer.create_index(documents, folder_request.folder_id)
-=======
-            index_id = document_indexer.create_index(documents, request_body.folder_id, user_id=session_id)
->>>>>>> e0756ce7
         except Exception as index_error:
             print(f"Error creating index: {str(index_error)}")
             import traceback
