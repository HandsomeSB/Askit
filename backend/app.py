# app.py - Main application entry point with session architecture
from fastapi import FastAPI, UploadFile, File, Form, HTTPException, Request, Depends, Header
from fastapi.middleware.cors import CORSMiddleware
from fastapi.security import OAuth2AuthorizationCodeBearer
from starlette.middleware.sessions import SessionMiddleware
from pydantic import BaseModel
from typing import List, Optional, Dict, Any
import uvicorn
import os
import secrets
import json
import time
from dotenv import load_dotenv
from google_auth_oauthlib.flow import InstalledAppFlow
# Rename the imported Request to avoid conflict
from google.auth.transport.requests import Request as GoogleAuthRequest
from google.oauth2.credentials import Credentials
from googleapiclient.discovery import build
from localJsonStore import LocalJsonStore

# Load environment variables from .env file
load_dotenv()

from document_processor import DocumentProcessor
from indexer import DocumentIndexer
from query_engine import EnhancedQueryEngine

app = FastAPI(title="Document Retrieval System")

# Add CORS middleware
app.add_middleware(
    CORSMiddleware,
    allow_origins=["http://localhost:3000"],  # Frontend URL
    allow_credentials=True,
    allow_methods=["*"],
    allow_headers=["*"],
)
# Add session middleware
SESSION_SECRET_KEY = os.getenv("SESSION_SECRET_KEY")
if not SESSION_SECRET_KEY:
    # Generate a temporary secret key for development only
    # In production, this should be set in environment variables
    SESSION_SECRET_KEY = secrets.token_hex(32)
    print(f"WARNING: Using temporary session key: {SESSION_SECRET_KEY}")
    print("Set SESSION_SECRET_KEY in environment for production")

app.add_middleware(
    SessionMiddleware,
    secret_key=SESSION_SECRET_KEY,
    max_age=3600,  # 1 hour session timeout
    same_site="lax",  # Important for cross-site requests
    https_only=False,  # Set to True in production with HTTPS
)

# Store for temporary auth states
auth_states = {}

# Initialize components
try:
    document_indexer = DocumentIndexer()
    query_engine = EnhancedQueryEngine()
    print("Successfully initialized all components")
except Exception as e:
    print(f"Error initializing components: {str(e)}")
    import traceback
    traceback.print_exc()
    # We'll initialize them as None and handle it in the endpoints
    document_indexer = None
    query_engine = None


class QueryRequest(BaseModel):
    query: str
    folder_id: Optional[str] = None


class QueryResponse(BaseModel):
    answer: str
    sources: List[Dict[str, Any]]


class ProcessFolderRequest(BaseModel):
    folder_id: str


# OAuth Endpoints for Frontend Authentication Flow
@app.get("/api/auth/google-url")
async def get_auth_url(request: Request):
    """Generate Google OAuth URL for frontend to redirect to"""
    # Generate a random state token to prevent CSRF attacks
    state = secrets.token_urlsafe(16)
    
    # Store state with timestamp (for expiration)
    auth_states[state] = {"created_at": time.time()}
    
    # Clean up expired states (older than 10 minutes)
    current_time = time.time()
    expired_states = [s for s in auth_states if current_time - auth_states[s]["created_at"] > 600]
    for s in expired_states:
        del auth_states[s]
    
    # Create OAuth flow with redirect to frontend
    flow = InstalledAppFlow.from_client_secrets_file(
        "credentials.json",
        scopes=[
            "openid",
            "https://www.googleapis.com/auth/drive.readonly",
            "https://www.googleapis.com/auth/userinfo.profile",
            "https://www.googleapis.com/auth/userinfo.email"
        ],
        redirect_uri="http://localhost:3000/auth/callback"  # Frontend URL
    )
    
    # Get authorization URL with state parameter
    auth_url, _ = flow.authorization_url(
        access_type="offline",
        state=state,
        include_granted_scopes="true",
        prompt="consent"
    )
    
    return {"url": auth_url, "state": state}


@app.post("/api/auth/google-callback")
async def auth_callback(request: Request):
    """Handle OAuth callback from frontend"""
    body = await request.json()
    code = body.get("code")
    state = body.get("state")

        # Verify state to prevent CSRF
    if state not in auth_states:
        raise HTTPException(status_code=400, detail="Invalid or expired state parameter")

    if not code or not state:
        raise HTTPException(status_code=400, detail="Missing required parameters (code or state)")
    
    # Clean up state
    del auth_states[state]
    
    # Create flow with same redirect URI
    flow = InstalledAppFlow.from_client_secrets_file(
        "credentials.json",
        scopes=[
            "openid",
            "https://www.googleapis.com/auth/drive.readonly",
            "https://www.googleapis.com/auth/userinfo.profile",
            "https://www.googleapis.com/auth/userinfo.email"
        ],
        redirect_uri="http://localhost:3000/auth/callback"  # Frontend URL
    )
    
    # Exchange authorization code for tokens
    try:
        flow.fetch_token(code=code)
        credentials = flow.credentials
        
        # Store credentials in session
        request.session["credentials"] = credentials.to_json()

        # Extract user info
        user_info_service = build("oauth2", "v2", credentials=credentials)
        user_info = user_info_service.userinfo().get().execute()
        
        # Store user ID and email in session
        request.session["user_id"] = user_info["id"]
        request.session["email"] = user_info["email"]
        
        # Generate a session ID for the frontend
        session_id = secrets.token_urlsafe(32)
        request.session["session_id"] = session_id

        print(request.session.get("user_id"))
        print(request.session.get("email"))
        
        return {"session_id": session_id, "success": True}
    except Exception as e:
        raise HTTPException(status_code=400, detail=f"Failed to exchange auth code: {str(e)}")


# Dependency to get drive service with user credentials
async def get_drive_service(request: Request):
    """Get Google Drive service for authenticated user"""
    credentials_json = request.session.get("credentials")
    if not credentials_json:
        raise HTTPException(status_code=401, detail="Not authenticated with Google Drive")
    
    try:
        credentials_info = json.loads(credentials_json)
        credentials = Credentials.from_authorized_user_info(credentials_info)
        
        # Check if credentials expired and refresh if needed
        if credentials.expired and credentials.refresh_token:
            credentials.refresh(GoogleAuthRequest())
            # Update session with refreshed credentials
            request.session["credentials"] = credentials.to_json()
        
        # Build and return the drive service
        drive_service = build("drive", "v3", credentials=credentials)
        return drive_service
    except Exception as e:
        raise HTTPException(status_code=401, detail=f"Authentication error: {str(e)}")


@app.post("/api/process-folder")
async def process_folder(request: Request):
    """
    Process all files in a Google Drive folder and create an index.
    Uses the authenticated user's credentials.
    """
    try:
        # Get the authenticated user's drive service
        drive_service = await get_drive_service(request)
        
        request_body = await request.json()

        if not request_body.folder_id:
            raise HTTPException(status_code=400, detail="folder_id is required")
        
        # Create a DocumentProcessor with the user's drive service
        user_document_processor = DocumentProcessor(drive_service=drive_service)
        
        # Get all files from the folder
        try:
<<<<<<< HEAD
            files = user_document_processor.get_files_from_drive(request_body.folder_id)
=======
            files = user_document_processor.get_files_from_drive(folder_request.folder_id)
            if not files:
                raise HTTPException(
                    status_code=400,
                    detail="No files found in the specified folder"
                )
>>>>>>> 41f09e78
        except Exception as drive_error:
            print(f"Error accessing Google Drive: {str(drive_error)}")
            import traceback
            print(traceback.format_exc())
            raise HTTPException(
                status_code=500,
                detail=f"Failed to access Google Drive: {str(drive_error)}",
            )
        
        # Process each file and convert to documents
        documents = []
        failed_files = []
        for file in files:
            try:
                file_documents = user_document_processor.process_file(file)
                if file_documents:
                    documents.extend(file_documents)
                else:
                    failed_files.append(f"{file.get('name', 'unknown')} (no content extracted)")
            except Exception as file_error:
                print(f"Error processing file {file.get('name', 'unknown')}: {str(file_error)}")
                import traceback
                print(traceback.format_exc())
                failed_files.append(f"{file.get('name', 'unknown')} ({str(file_error)})")
                continue
        
        if not documents:
            error_message = "No documents were successfully processed from the folder."
            if failed_files:
                error_message += f" Failed files: {', '.join(failed_files)}"
            raise HTTPException(
                status_code=500,
                detail=error_message
            )
        
        # Store session ID with the documents for user identification
        session_id = request.session.get("session_id", "anonymous")
        for doc in documents:
            doc.metadata["session_id"] = session_id
        
        # Create index from documents
        try:
<<<<<<< HEAD
            index_id = document_indexer.create_index(documents, request_body.folder_id, user_id=session_id)
=======
            index_id = document_indexer.create_index(documents, folder_request.folder_id)
>>>>>>> 41f09e78
        except Exception as index_error:
            print(f"Error creating index: {str(index_error)}")
            import traceback
            print(traceback.format_exc())
            raise HTTPException(
                status_code=500, 
                detail=f"Failed to create index: {str(index_error)}"
            )
        
        response = {
            "status": "success",
            "message": f"Processed {len(files)} files",
            "index_id": index_id,
        }
        
        if failed_files:
            response["failed_files"] = failed_files
            
        return response
        
    except HTTPException:
        raise
    except Exception as e:
        import traceback
        print(f"Unexpected error in process_folder: {str(e)}")
        print(traceback.format_exc())
        raise HTTPException(status_code=500, detail=str(e))

@app.post("/api/process-folder-new")
async def process_folder_new(request: Request):
    try:
        # Get the authenticated user's drive service
        drive_service = await get_drive_service(request)
        
        request_body = await request.json()

        if not request_body.folder_id:
            raise HTTPException(status_code=400, detail="folder_id is required")
        
        # Create a DocumentProcessor with the user's drive service
        user_document_processor = DocumentProcessor(drive_service=drive_service)

        local_json_store = LocalJsonStore()
        local_store = local_json_store.load("db")
        user_id = request.session.get("user_id")
        if user_id not in local_store:
            raise HTTPException(status_code=404, detail="User not found")
        
        target_folder = None

        def find_folder(childrens, folder_id):
            for child in childrens:
                if child["type"] == "folder" and child["id"] == folder_id:
                    target_folder = child
                    return
                if "contents" in child:
                    find_folder(child["children"], folder_id)

        if request_body.folder_id == "root":
            target_folder = local_store[user_id]
        else:
            find_folder(local_store[user_id]["contents"], request_body.folder_id)

        if target_folder is None:
            raise HTTPException(status_code=404, detail="Folder not found")
        
        return target_folder
            
    except HTTPException:
        raise
    except Exception as e:
        import traceback
        print(f"Unexpected error in process_folder: {str(e)}")
        print(traceback.format_exc())
        raise HTTPException(status_code=500, detail=str(e))


@app.post("/api/query", response_model=QueryResponse)
async def query(request: Request, query_request: QueryRequest):
    """
    Query the system with a question, restricted to a specific folder.
    Uses the authenticated user's session.
    """
    try:
        # Check if authenticated
        session_id = request.session.get("session_id")
        if not session_id:
            raise HTTPException(status_code=401, detail="Not authenticated")
        
        # Check if query engine is initialized
        if query_engine is None:
            raise HTTPException(
                status_code=500,
                detail="Query engine not initialized. Please check server logs for details.",
            )
        
        # Get the answer and sources
        try:
            # Pass user ID (session_id) to restrict queries to user's own indices
            answer, sources = query_engine.query(
                query_request.query, 
                query_request.folder_id
            )
            return QueryResponse(answer=answer, sources=sources)
        except Exception as query_error:
            print(f"Error in query_engine.query: {str(query_error)}")
            import traceback
            traceback.print_exc()
            raise HTTPException(
                status_code=500, detail=f"Error processing query: {str(query_error)}"
            )
            
    except HTTPException:
        raise
    except Exception as e:
        print(f"Unexpected error in query endpoint: {str(e)}")
        import traceback
        traceback.print_exc()
        raise HTTPException(status_code=500, detail=f"Unexpected error: {str(e)}")


@app.get("/api/auth/check")
async def check_auth(request: Request):
    """
    Check if user is authenticated.
    """
    try:
        print(f"Session contents in check_auth: {dict(request.session)}")
        
        credentials_json = request.session.get("credentials")
        if not credentials_json:
            return {"authenticated": False, "reason": "No credentials in session"}
        
        # Try to parse credentials to verify they're valid
        credentials_info = json.loads(credentials_json)
        credentials = Credentials.from_authorized_user_info(credentials_info)
        
        # Return basic user info
        return {
            "authenticated": True,
            "session_id": request.session.get("session_id", "unknown"),
            "expires": credentials.expiry.isoformat() if credentials.expiry else None
        }
    except Exception as e:
        print(f"Error checking authentication: {str(e)}")
        return {"authenticated": False, "error": str(e)}


@app.post("/api/auth/logout")
async def logout(request: Request):
    """
    Log out the current user by clearing their session.
    """
    try:
        # Clear session data
        request.session.clear()
        return {"success": True, "message": "Successfully logged out"}
    except Exception as e:
        raise HTTPException(status_code=500, detail=f"Error during logout: {str(e)}")


@app.get("/api/folders")
async def get_drive_folders(request: Request):
    """
    Get all folders from the authenticated user's Google Drive.
    """
    try:
        # Get the authenticated user's drive service
        drive_service = await get_drive_service(request)
        
        # Get the root folder ID (this is the user's Drive root)
        root_folder_id = "root"
        
        # Query files within the specified folder
        query = f"mimeType='application/vnd.google-apps.folder' and trashed=false"
        
        files = []
        page_token = None
        
        while True:
            response = (
                drive_service.files()
                .list(
                    q=query,
                    spaces="drive",
                    fields="nextPageToken, files(id, name, mimeType)",
                    pageToken=page_token,
                )
                .execute()
            )
            
            files.extend(response.get("files", []))
            page_token = response.get("nextPageToken", None)
            
            if not page_token:
                break
        
        # Format the response
        formatted_folders = [
            {"id": folder["id"], "name": folder["name"]} for folder in files
        ]
        
        return formatted_folders
    except HTTPException:
        raise
    except Exception as e:
        raise HTTPException(status_code=500, detail=str(e))

# TESTING
@app.get("/api/drive/folder-structure")
async def get_folder_structure(request: Request, folder_id: Optional[str] = "root"):
    """
    Retrieve the folder structure from the user's Google Drive,
    starting from the specified folder (or root by default).
    
    Parameters:
    - folder_id: Optional ID of the folder to start traversal from (defaults to root)
    
    Returns a nested structure of folders.
    """
    try:
        # Get the authenticated user's drive service
        drive_service = await get_drive_service(request)
        
        # Function to recursively get folders
        def get_folder_contents(folder_id, depth=0, max_depth=10):
            if depth > max_depth:  # Prevent excessive recursion
                return {"truncated": True, "reason": "Max depth reached"}
                
            # Get all folders in the current folder
            query = f"'{folder_id}' in parents and mimeType='application/vnd.google-apps.folder' and trashed=false"
            
            folders = []
            page_token = None
            
            while True:
                response = (
                    drive_service.files()
                    .list(
                        q=query,
                        spaces="drive",
                        fields="nextPageToken, files(id, name, mimeType)",
                        pageToken=page_token,
                    )
                    .execute()
                )
                
                folders.extend(response.get("files", []))
                page_token = response.get("nextPageToken", None)
                
                if not page_token:
                    break
            
            # Process and organize the results
            result = []
            for folder in folders:
                result.append({
                    "id": folder["id"],
                    "name": folder["name"],
                    "mimeType": folder["mimeType"],
                    "children": get_folder_contents(folder["id"], depth + 1, max_depth)  # Recursively get subfolders
                })
            return result
        
        # Get the folder structure starting from the specified folder_id
        folder_structure = get_folder_contents(folder_id)
        return folder_structure
    except HTTPException:
        raise
    except Exception as e:
        raise HTTPException(status_code=500, detail=str(e))

@app.get("/api/drive/file-structure")
async def get_file_structure(request: Request, folder_id: Optional[str] = "root"):
    """
    Retrieve the complete file structure with metadata from the user's Google Drive,
    starting from the specified folder (or root by default).
    
    Parameters:
    - folder_id: Optional ID of the folder to start traversal from (defaults to root)
    
    Returns a nested structure of folders and files with their metadata.
    """
    try:
        # Get the authenticated user's drive service
        drive_service = await get_drive_service(request)
        
        # Function to recursively get files and folders
        def get_folder_contents(folder_id, depth=0, max_depth=10):
            if depth > max_depth:  # Prevent excessive recursion
                return {"truncated": True, "reason": "Max depth reached"}
                
            # Get all files and folders in the current folder
            query = f"'{folder_id}' in parents and trashed=false"
            
            items = []
            page_token = None
            
            while True:
                response = (
                    drive_service.files()
                    .list(
                        q=query,
                        spaces="drive",
                        fields="nextPageToken, files(id, name, mimeType, createdTime, modifiedTime, size, webViewLink, owners, sharingUser, shared, capabilities)",
                        pageToken=page_token,
                    )
                    .execute()
                )
                
                items.extend(response.get("files", []))
                page_token = response.get("nextPageToken", None)
                
                if not page_token:
                    break
            
            # Process and organize the results
            result = []
            for item in items:
                mimeType = item.get("mimeType")
                
                item_data = {
                    "id": item["id"],
                    "name": item["name"],
                    "mimeType": item["mimeType"],
                    "createdTime": item.get("createdTime"),
                    "modifiedTime": item.get("modifiedTime"),
                    "size": item.get("size"),
                    "webViewLink": item.get("webViewLink"),
                    "shared": item.get("shared", False),
                    "permissions": {
                        "canEdit": item.get("capabilities", {}).get("canEdit", False),
                        "canComment": item.get("capabilities", {}).get("canComment", False),
                        "canCopy": item.get("capabilities", {}).get("canCopy", False),
                    }
                }
                
                # Add owner information if available
                if "owners" in item and item["owners"]:
                    owner = item["owners"][0]  # Get the primary owner
                    item_data["owner"] = {
                        "displayName": owner.get("displayName"),
                        "emailAddress": owner.get("emailAddress")
                    }
                
                # For folders, recursively get their contents
                if item["mimeType"] == "application/vnd.google-apps.folder":
                    item_data["type"] = "folder"
                    # Only recurse if we haven't reached max depth
                    if depth < max_depth:
                        item_data["children"] = get_folder_contents(item["id"], depth + 1, max_depth)
                else:
                    item_data["type"] = "file"
                
                result.append(item_data)
            
            return result
        
        # Start the recursive file structure retrieval
        file_structure = get_folder_contents(folder_id)
        
        # Get folder details for the starting folder (if not root)
        folder_details = None
        if folder_id != "root":
            folder_details = drive_service.files().get(
                fileId=folder_id, 
                fields="id, name, mimeType, createdTime, modifiedTime"
            ).execute()
        

        obj = {
            "folder_id": folder_id,
            "folder_details": folder_details,
            "contents": file_structure
        }
        
        
        try:
            user_id = request.session.get("user_id")
            local_json_store = LocalJsonStore()
            local_store = local_json_store.load("db")
            if user_id not in local_store:
                local_store[user_id] = {}
            
            local_json_store.deep_merge(local_store[user_id], obj)
            local_json_store.save("db", local_store)
        except Exception as e:
            print(f"Error while saving to local JSON store: {str(e)}")

        return obj
        
    except HTTPException:
        raise
    except Exception as e:
        import traceback
        print(f"Error retrieving file structure: {str(e)}")
        print(traceback.format_exc())
        raise HTTPException(status_code=500, detail=f"Failed to retrieve file structure: {str(e)}")

if __name__ == "__main__":
    uvicorn.run("app:app", host="0.0.0.0", port=8000, reload=True)<|MERGE_RESOLUTION|>--- conflicted
+++ resolved
@@ -223,16 +223,7 @@
         
         # Get all files from the folder
         try:
-<<<<<<< HEAD
             files = user_document_processor.get_files_from_drive(request_body.folder_id)
-=======
-            files = user_document_processor.get_files_from_drive(folder_request.folder_id)
-            if not files:
-                raise HTTPException(
-                    status_code=400,
-                    detail="No files found in the specified folder"
-                )
->>>>>>> 41f09e78
         except Exception as drive_error:
             print(f"Error accessing Google Drive: {str(drive_error)}")
             import traceback
@@ -275,11 +266,7 @@
         
         # Create index from documents
         try:
-<<<<<<< HEAD
             index_id = document_indexer.create_index(documents, request_body.folder_id, user_id=session_id)
-=======
-            index_id = document_indexer.create_index(documents, folder_request.folder_id)
->>>>>>> 41f09e78
         except Exception as index_error:
             print(f"Error creating index: {str(index_error)}")
             import traceback
@@ -294,11 +281,6 @@
             "message": f"Processed {len(files)} files",
             "index_id": index_id,
         }
-        
-        if failed_files:
-            response["failed_files"] = failed_files
-            
-        return response
         
     except HTTPException:
         raise
