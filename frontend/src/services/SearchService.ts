--- conflicted
+++ resolved
@@ -5,14 +5,9 @@
   SessionResponse, 
   AuthUrlResponse, 
   SearchResponse, 
-<<<<<<< HEAD
   VerifySessionResponse,
   ProcessFolderResponse,
   QueryRequest
-=======
-  VerifySessionResponse ,
-  FileStructureResponse
->>>>>>> cc6d4059
 } from '../types/types';
 
 class SearchService {
